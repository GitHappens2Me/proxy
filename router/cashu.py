--- conflicted
+++ resolved
@@ -18,15 +18,13 @@
 WALLET = Wallet(nsec=NSEC, mint_urls=[MINT])
 
 
-<<<<<<< HEAD
-=======
 async def delete_key_if_zero_balance(key: ApiKey, session: AsyncSession) -> None:
     """Delete the given API key if its balance is zero."""
     if key.balance == 0:
         await session.delete(key)
         await session.commit()
 
->>>>>>> 85b52264
+
 async def init_wallet():
     global WALLET
     WALLET = await Wallet.create(nsec=NSEC, mint_urls=[MINT])
